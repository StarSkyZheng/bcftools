CC=			gcc
CFLAGS=		-g -Wall -Wc++-compat -O2
DFLAGS=
OBJS=		main.o samview.o vcfview.o bamidx.o bcfidx.o bamshuf.o bam2fq.o tabix.o \
<<<<<<< HEAD
			abreak.o bam2bed.o
=======
			abreak.o vcfcheck.o synced_bcf_reader.o vcfutils.o
>>>>>>> 5fb5791d
INCLUDES=	-Ihtslib
PROG=		htscmd

.SUFFIXES:.c .o
.PHONY:all lib

.c.o:
		$(CC) -c $(CFLAGS) $(DFLAGS) $(INCLUDES) $< -o $@

all:$(PROG)

lib:
		cd htslib; $(MAKE) CC="$(CC)" CFLAGS="$(CFLAGS)" libhts.a || exit 1; cd ..

htscmd:lib $(OBJS)
		$(CC) $(CFLAGS) -o $@ $(OBJS) -Lhtslib -lhts -lpthread -lz -lm

clean:
		rm -fr gmon.out *.o a.out *.dSYM *~ $(PROG); cd htslib; $(MAKE) clean; cd ..<|MERGE_RESOLUTION|>--- conflicted
+++ resolved
@@ -2,11 +2,7 @@
 CFLAGS=		-g -Wall -Wc++-compat -O2
 DFLAGS=
 OBJS=		main.o samview.o vcfview.o bamidx.o bcfidx.o bamshuf.o bam2fq.o tabix.o \
-<<<<<<< HEAD
-			abreak.o bam2bed.o
-=======
-			abreak.o vcfcheck.o synced_bcf_reader.o vcfutils.o
->>>>>>> 5fb5791d
+			abreak.o bam2bed.o vcfcheck.o synced_bcf_reader.o vcfutils.o
 INCLUDES=	-Ihtslib
 PROG=		htscmd
 
