#include <zlib.h>
#include <ctype.h>
#include <stdio.h>
#include <string.h>
#include <stdlib.h>
#include "bgzf.h"
#include "hts.h"

#include "kseq.h"
KSTREAM_INIT2(, gzFile, gzread, 16384)

#include "khash.h"
KHASH_INIT2(s2i,, kh_cstr_t, int64_t, 1, kh_str_hash_func, kh_str_hash_equal)

int hts_verbose = 3;

unsigned char seq_nt16_table[256] = {
	15,15,15,15, 15,15,15,15, 15,15,15,15, 15,15,15,15,
	15,15,15,15, 15,15,15,15, 15,15,15,15, 15,15,15,15,
	15,15,15,15, 15,15,15,15, 15,15,15,15, 15,15,15,15,
	 1, 2, 4, 8, 15,15,15,15, 15,15,15,15, 15, 0 /*=*/,15,15,
	15, 1,14, 2, 13,15,15, 4, 11,15,15,12, 15, 3,15,15,
	15,15, 5, 6,  8,15, 7, 9, 15,10,15,15, 15,15,15,15,
	15, 1,14, 2, 13,15,15, 4, 11,15,15,12, 15, 3,15,15,
	15,15, 5, 6,  8,15, 7, 9, 15,10,15,15, 15,15,15,15,

	15,15,15,15, 15,15,15,15, 15,15,15,15, 15,15,15,15,
	15,15,15,15, 15,15,15,15, 15,15,15,15, 15,15,15,15,
	15,15,15,15, 15,15,15,15, 15,15,15,15, 15,15,15,15,
	15,15,15,15, 15,15,15,15, 15,15,15,15, 15,15,15,15,
	15,15,15,15, 15,15,15,15, 15,15,15,15, 15,15,15,15,
	15,15,15,15, 15,15,15,15, 15,15,15,15, 15,15,15,15,
	15,15,15,15, 15,15,15,15, 15,15,15,15, 15,15,15,15,
	15,15,15,15, 15,15,15,15, 15,15,15,15, 15,15,15,15
};

char seq_nt16_str[] = "=ACMGRSVTWYHKDBN";

/**********************
 *** Basic file I/O ***
 **********************/

htsFile *hts_open(const char *fn, const char *mode, const char *fn_aux)
{
	htsFile *fp;
	fp = (htsFile*)calloc(1, sizeof(htsFile));
	fp->fn = strdup(fn);
	fp->is_be = ed_is_big();
	if (strchr(mode, 'w')) fp->is_write = 1;
	if (strchr(mode, 'b')) fp->is_bin = 1;
	if (fp->is_bin) {
		if (fp->is_write) fp->fp = strcmp(fn, "-")? bgzf_open(fn, mode) : bgzf_dopen(fileno(stdout), mode);
		else fp->fp = strcmp(fn, "-")? bgzf_open(fn, "r") : bgzf_dopen(fileno(stdin), "r");
	} else {
		if (!fp->is_write) {
			gzFile gzfp;
			gzfp = strcmp(fn, "-")? gzopen(fn, "rb") : gzdopen(fileno(stdin), "rb");
			if (gzfp) fp->fp = ks_init(gzfp);
			if (fn_aux) fp->fn_aux = strdup(fn_aux);
		} else fp->fp = strcmp(fn, "-")? fopen(fn, "rb") : stdout;
	}
	if (fp->fp == 0) {
		if (hts_verbose >= 2)
			fprintf(stderr, "[E::%s] fail to open file '%s'\n", __func__, fn);
		free(fp->fn_aux); free(fp);
		return 0;
	}
	return fp;
}

void hts_close(htsFile *fp)
{
	free(fp->fn);
	if (!fp->is_bin) {
		free(fp->line.s);
		if (!fp->is_write) {
			gzFile gzfp = ((kstream_t*)fp->fp)->f;
			ks_destroy((kstream_t*)fp->fp);
			gzclose(gzfp);
			free(fp->fn_aux);
		} else fclose((FILE*)fp->fp);
	} else bgzf_close((BGZF*)fp->fp);
	free(fp);
}

int hts_getline(htsFile *fp, int delimiter, kstring_t *str)
{
	int ret, dret;
	ret = ks_getuntil((kstream_t*)fp->fp, delimiter, str, &dret);
	++fp->lineno;
	return ret;
}

char **hts_readlines(const char *fn, int *_n)
{
	int m = 0, n = 0, dret;
	char **s = 0;
	gzFile fp;
	if ((fp = gzopen(fn, "r")) != 0) { // read from file
		kstream_t *ks;
		kstring_t str;
		str.s = 0; str.l = str.m = 0;
		ks = ks_init(fp);
		while (ks_getuntil(ks, KS_SEP_LINE, &str, &dret) >= 0) {
			if (str.l == 0) continue;
			if (m == n) {
				m = m? m<<1 : 16;
				s = (char**)realloc(s, m * sizeof(void*));
			}
			s[n++] = strdup(str.s);
		}
		ks_destroy(ks);
		gzclose(fp);
		s = (char**)realloc(s, n * sizeof(void*));
		free(str.s);
	} else if (*fn == ':') { // read from string
		const char *q, *p;
		for (q = p = fn + 1;; ++p)
			if (*p == ',' || *p == 0) {
				if (m == n) {
					m = m? m<<1 : 16;
					s = (char**)realloc(s, m * sizeof(void*));
				}
				s[n] = (char*)calloc(p - q + 1, 1);
				strncpy(s[n++], q, p - q);
				q = p + 1;
				if (*p == 0) break;
			}
	} else return 0;
	s = (char**)realloc(s, n * sizeof(void*));
	*_n = n;
	return s;
}

/****************
 *** Indexing ***
 ****************/

#define HTS_MIN_MARKER_DIST 0x10000

#define pair64_lt(a,b) ((a).u < (b).u)

#include "ksort.h"
KSORT_INIT(_off, hts_pair64_t, pair64_lt)

typedef struct {
	int32_t m, n;
	uint64_t loff;
	hts_pair64_t *list;
} bins_t;

#include "khash.h"
KHASH_MAP_INIT_INT(bin, bins_t)
typedef khash_t(bin) bidx_t;

typedef struct {
	int32_t n, m;
	uint64_t *offset;
} lidx_t;

struct __hts_idx_t {
	int fmt, min_shift, n_lvls, n_bins;
	uint32_t l_meta;
	int32_t n, m;
	uint64_t n_no_coor;
	bidx_t **bidx;
	lidx_t *lidx;
	uint8_t *meta;
	struct {
		uint32_t last_bin, save_bin;
		int last_coor, last_tid, save_tid, finished;
		uint64_t last_off, save_off;
		uint64_t off_beg, off_end;
		uint64_t n_mapped, n_unmapped;
	} z; // keep internal states
};

static inline void insert_to_b(bidx_t *b, int bin, uint64_t beg, uint64_t end)
{
	khint_t k;
	bins_t *l;
	int absent;
	k = kh_put(bin, b, bin, &absent);
	l = &kh_value(b, k);
	if (absent) {
		l->m = 1; l->n = 0;
		l->list = (hts_pair64_t*)calloc(l->m, 16);
	}
	if (l->n == l->m) {
		l->m <<= 1;
		l->list = (hts_pair64_t*)realloc(l->list, l->m * 16);
	}
	l->list[l->n].u = beg;
	l->list[l->n++].v = end;
}

static inline void insert_to_l(lidx_t *l, int64_t _beg, int64_t _end, uint64_t offset, int min_shift)
{
	int i, beg, end;
	beg = _beg >> min_shift;
	end = (_end - 1) >> min_shift;
	if (l->m < end + 1) {
		int old_m = l->m;
		l->m = end + 1;
		kroundup32(l->m);
		l->offset = (uint64_t*)realloc(l->offset, l->m * 8);
		memset(l->offset + old_m, 0xff, 8 * (l->m - old_m)); // fill l->offset with (uint64_t)-1
	}
	if (beg == end) { // to save a loop in this case
		if (l->offset[beg] == (uint64_t)-1) l->offset[beg] = offset;
	} else {
		for (i = beg; i <= end; ++i)
			if (l->offset[i] == (uint64_t)-1) l->offset[i] = offset;
	}
	if (l->n < end + 1) l->n = end + 1;
}

hts_idx_t *hts_idx_init(int n, int fmt, uint64_t offset0, int min_shift, int n_lvls)
{
	hts_idx_t *idx;
	idx = (hts_idx_t*)calloc(1, sizeof(hts_idx_t));
	idx->fmt = fmt;
	idx->min_shift = min_shift;
	idx->n_lvls = n_lvls;
	idx->n_bins = ((1<<(3 * n_lvls + 3)) - 1) / 7;
	idx->z.save_bin = idx->z.save_tid = idx->z.last_tid = idx->z.last_bin = 0xffffffffu;
	idx->z.save_off = idx->z.last_off = idx->z.off_beg = idx->z.off_end = offset0;
	idx->z.last_coor = 0xffffffffu;
	if (n) {
		idx->n = idx->m = n;
		idx->bidx = (bidx_t**)calloc(n, sizeof(void*));
		idx->lidx = (lidx_t*) calloc(n, sizeof(lidx_t));
	}
	return idx;
}

static void update_loff(hts_idx_t *idx, int i, int free_lidx)
{
	bidx_t *bidx = idx->bidx[i];
	lidx_t *lidx = &idx->lidx[i];
	khint_t k;
	int l;
	uint64_t offset0 = 0;
	if (bidx) {
		k = kh_get(bin, bidx, idx->n_bins + 1);
		if (k != kh_end(bidx))
			offset0 = kh_val(bidx, k).list[0].u;
		for (l = 0; l < lidx->n && lidx->offset[l] == (uint64_t)-1; ++l)
			lidx->offset[l] = offset0;
	} else l = 1;
	for (; l < lidx->n; ++l) // fill missing values
		if (lidx->offset[l] == (uint64_t)-1)
			lidx->offset[l] = lidx->offset[l-1];
	if (bidx == 0) return;
	for (k = kh_begin(bidx); k != kh_end(bidx); ++k) // set loff
		if (kh_exist(bidx, k))
			kh_val(bidx, k).loff = kh_key(bidx, k) < idx->n_bins? lidx->offset[hts_bin_bot(kh_key(bidx, k), idx->n_lvls)] : 0;
	if (free_lidx) {
		free(lidx->offset);
		lidx->m = lidx->n = 0;
		lidx->offset = 0;
	}
}

static void compress_binning(hts_idx_t *idx, int i)
{
	bidx_t *bidx = idx->bidx[i];
	khint_t k;
	int l, m;
	if (bidx == 0) return;
	// merge a bin to its parent if the bin is too small
	for (l = idx->n_lvls; l > 0; --l) {
		unsigned start = hts_bin_first(l);
		for (k = kh_begin(bidx); k != kh_end(bidx); ++k) {
			bins_t *p, *q;
			if (!kh_exist(bidx, k) || kh_key(bidx, k) >= idx->n_bins || kh_key(bidx, k) < start) continue;
			p = &kh_value(bidx, k);
			if (l < idx->n_lvls && p->n > 1) ks_introsort(_off, p->n, p->list);
			if ((p->list[p->n - 1].v>>16) - (p->list[0].u>>16) < HTS_MIN_MARKER_DIST) {
				khint_t kp;
				kp = kh_get(bin, bidx, hts_bin_parent(kh_key(bidx, k)));
				if (kp == kh_end(bidx)) continue;
				q = &kh_val(bidx, kp);
				if (q->n + p->n > q->m) {
					q->m = q->n + p->n;
					kroundup32(q->m);
					q->list = (hts_pair64_t*)realloc(q->list, q->m * 16);
				}
				memcpy(q->list + q->n, p->list, p->n * 16);
				q->n += p->n;
				free(p->list);
				kh_del(bin, bidx, k);
			}
		}
	}
	k = kh_get(bin, bidx, 0);
	if (k != kh_end(bidx)) ks_introsort(_off, kh_val(bidx, k).n, kh_val(bidx, k).list);
	// merge adjacent chunks that start from the same BGZF block
	for (k = kh_begin(bidx); k != kh_end(bidx); ++k) {
		bins_t *p;
		if (!kh_exist(bidx, k) || kh_key(bidx, k) >= idx->n_bins) continue;
		p = &kh_value(bidx, k);
		for (l = 1, m = 0; l < p->n; ++l) {
			if (p->list[m].v>>16 >= p->list[l].u>>16) {
				if (p->list[m].v < p->list[l].v) p->list[m].v = p->list[l].v;
			} else p->list[++m] = p->list[l];
		}
		p->n = m + 1;
	}
}

void hts_idx_finish(hts_idx_t *idx, uint64_t final_offset)
{
	int i;
	if (idx->z.finished) return; // do not run this function multiple times
	if (idx->z.save_tid >= 0) {
		insert_to_b(idx->bidx[idx->z.save_tid], idx->z.save_bin, idx->z.save_off, final_offset);
		insert_to_b(idx->bidx[idx->z.save_tid], idx->n_bins + 1, idx->z.off_beg, final_offset);
		insert_to_b(idx->bidx[idx->z.save_tid], idx->n_bins + 1, idx->z.n_mapped, idx->z.n_unmapped);
	}
	for (i = 0; i < idx->n; ++i) {
		update_loff(idx, i, (idx->fmt == HTS_FMT_CSI));
		compress_binning(idx, i);
	}
	idx->z.finished = 1;
}

int hts_idx_push(hts_idx_t *idx, int tid, int beg, int end, uint64_t offset, int is_mapped)
{
	int bin;
	if (tid >= idx->m) { // enlarge the index
		int32_t oldm = idx->m;
		idx->m = idx->m? idx->m<<1 : 2;
		idx->bidx = (bidx_t**)realloc(idx->bidx, idx->m * sizeof(void*));
		idx->lidx = (lidx_t*) realloc(idx->lidx, idx->m * sizeof(lidx_t));
		memset(&idx->bidx[oldm], 0, (idx->m - oldm) * sizeof(void*));
		memset(&idx->lidx[oldm], 0, (idx->m - oldm) * sizeof(lidx_t));
	}
	if (idx->n < tid + 1) idx->n = tid + 1;
	if (tid < 0) ++idx->n_no_coor;
	if (idx->z.finished) return 0;
	if (idx->bidx[tid] == 0) idx->bidx[tid] = kh_init(bin);
	if (idx->z.last_tid < tid || (idx->z.last_tid >= 0 && tid < 0)) { // change of chromosome
		idx->z.last_tid = tid;
		idx->z.last_bin = 0xffffffffu;
	} else if ((uint32_t)idx->z.last_tid > (uint32_t)tid) { // test if chromosomes are out of order
		if (hts_verbose >= 1) fprintf(stderr, "[E::%s] unsorted chromosomes\n", __func__);
		return -1;
	} else if (tid >= 0 && idx->z.last_coor > beg) { // test if positions are out of order
		if (hts_verbose >= 1) fprintf(stderr, "[E::%s] unsorted positions\n", __func__);
		return -1;
	}
	if (tid >= 0 && is_mapped)
		insert_to_l(&idx->lidx[tid], beg, end, idx->z.last_off, idx->min_shift); // last_off points to the start of the current record
	bin = hts_reg2bin(beg, end, idx->min_shift, idx->n_lvls);
	if ((int)idx->z.last_bin != bin) { // then possibly write the binning index
		if (idx->z.save_bin != 0xffffffffu) // save_bin==0xffffffffu only happens to the first record
			insert_to_b(idx->bidx[idx->z.save_tid], idx->z.save_bin, idx->z.save_off, idx->z.last_off);
		if (idx->z.last_bin == 0xffffffffu && idx->z.save_bin != 0xffffffffu) { // change of chr; keep meta information
			idx->z.off_end = idx->z.last_off;
			insert_to_b(idx->bidx[idx->z.save_tid], idx->n_bins + 1, idx->z.off_beg, idx->z.off_end);
			insert_to_b(idx->bidx[idx->z.save_tid], idx->n_bins + 1, idx->z.n_mapped, idx->z.n_unmapped);
			idx->z.n_mapped = idx->z.n_unmapped = 0;
			idx->z.off_beg = idx->z.off_end;
		}
		idx->z.save_off = idx->z.last_off;
		idx->z.save_bin = idx->z.last_bin = bin;
		idx->z.save_tid = tid;
		if (tid < 0) { // come to the end of the records having coordinates
			hts_idx_finish(idx, offset);
			return 0;
		}
	}
	if (is_mapped) ++idx->z.n_mapped;
	else ++idx->z.n_unmapped;
	idx->z.last_off = offset;
	idx->z.last_coor = beg;
	return 0;
}

void hts_idx_destroy(hts_idx_t *idx)
{
	khint_t k;
	int i;
	if (idx == 0) return;
	for (i = 0; i < idx->m; ++i) {
		bidx_t *bidx = idx->bidx[i];
		free(idx->lidx[i].offset);
		if (bidx == 0) continue;
		for (k = kh_begin(bidx); k != kh_end(bidx); ++k)
			if (kh_exist(bidx, k))
				free(kh_value(bidx, k).list);
		kh_destroy(bin, bidx);
	}
	free(idx->bidx); free(idx->lidx); free(idx->meta);
	free(idx);
}

static inline long idx_read(int is_bgzf, void *fp, void *buf, long l)
{
	if (is_bgzf) return bgzf_read((BGZF*)fp, buf, l);
	else return (long)fread(buf, 1, l, (FILE*)fp);
}

static inline long idx_write(int is_bgzf, void *fp, const void *buf, long l)
{
	if (is_bgzf) return bgzf_write((BGZF*)fp, buf, l);
	else return (long)fwrite(buf, 1, l, (FILE*)fp);
}

static inline void swap_bins(bins_t *p)
{
	int i;
	for (i = 0; i < p->n; ++i) {
		ed_swap_8p(&p->list[i].u);
		ed_swap_8p(&p->list[i].v);
	}
}

static void hts_idx_save_core(const hts_idx_t *idx, void *fp, int fmt)
{
	int32_t i, size, is_be;
	int is_bgzf = (fmt != HTS_FMT_BAI);
	is_be = ed_is_big();
	if (is_be) {
		uint32_t x = idx->n;
		idx_write(is_bgzf, fp, ed_swap_4p(&x), 4);
	} else idx_write(is_bgzf, fp, &idx->n, 4);
	if (fmt == HTS_FMT_TBI && idx->l_meta) idx_write(is_bgzf, fp, idx->meta, idx->l_meta);
	for (i = 0; i < idx->n; ++i) {
		khint_t k;
		bidx_t *bidx = idx->bidx[i];
		lidx_t *lidx = &idx->lidx[i];
		// write binning index
		size = bidx? kh_size(bidx) : 0;
		if (is_be) { // big endian
			uint32_t x = size;
			idx_write(is_bgzf, fp, ed_swap_4p(&x), 4);
		} else idx_write(is_bgzf, fp, &size, 4);
		if (bidx == 0) goto write_lidx;
		for (k = kh_begin(bidx); k != kh_end(bidx); ++k) {
			bins_t *p;
			if (!kh_exist(bidx, k)) continue;
			p = &kh_value(bidx, k);
			if (is_be) { // big endian
				uint32_t x;
				x = kh_key(bidx, k); idx_write(is_bgzf, fp, ed_swap_4p(&x), 4);
				if (fmt == HTS_FMT_CSI) {
					uint64_t y = kh_val(bidx, k).loff;
					idx_write(is_bgzf, fp, ed_swap_4p(&y), 8);
				}
				x = p->n; idx_write(is_bgzf, fp, ed_swap_4p(&x), 4);
				swap_bins(p);
				idx_write(is_bgzf, fp, p->list, 16 * p->n);
				swap_bins(p);
			} else {
				idx_write(is_bgzf, fp, &kh_key(bidx, k), 4);
				if (fmt == HTS_FMT_CSI) idx_write(is_bgzf, fp, &kh_val(bidx, k).loff, 8);
				//int j;for(j=0;j<p->n;++j)fprintf(stderr,"%d,%llx,%d,%llx:%llx\n",kh_key(bidx,k),kh_val(bidx, k).loff,j,p->list[j].u,p->list[j].v);
				idx_write(is_bgzf, fp, &p->n, 4);
				idx_write(is_bgzf, fp, p->list, p->n << 4);
			}
		}
write_lidx:
		if (fmt != HTS_FMT_CSI) {
			if (is_be) {
				int32_t x = lidx->n;
				idx_write(is_bgzf, fp, ed_swap_4p(&x), 4);
				for (x = 0; x < lidx->n; ++x) ed_swap_8p(&lidx->offset[x]);
				idx_write(is_bgzf, fp, lidx->offset, lidx->n << 3);
				for (x = 0; x < lidx->n; ++x) ed_swap_8p(&lidx->offset[x]);
			} else {
				idx_write(is_bgzf, fp, &lidx->n, 4);
				idx_write(is_bgzf, fp, lidx->offset, lidx->n << 3);
			}
		}
	}
	if (is_be) { // write the number of reads without coordinates
		uint64_t x = idx->n_no_coor;
		idx_write(is_bgzf, fp, &x, 8);
	} else idx_write(is_bgzf, fp, &idx->n_no_coor, 8);
}

void hts_idx_save(const hts_idx_t *idx, const char *fn, int fmt)
{
	char *fnidx;
	fnidx = (char*)calloc(1, strlen(fn) + 5);
	strcpy(fnidx, fn);
	if (fmt == HTS_FMT_CSI) {
		BGZF *fp;
		uint32_t x[3];
		int is_be, i;
		is_be = ed_is_big();
		fp = bgzf_open(strcat(fnidx, ".csi"), "w");
		bgzf_write(fp, "CSI\1", 4);
		x[0] = idx->min_shift; x[1] = idx->n_lvls; x[2] = idx->l_meta;
		if (is_be) {
			for (i = 0; i < 3; ++i)
				bgzf_write(fp, ed_swap_4p(&x[i]), 4);
		} else bgzf_write(fp, &x, 12);
		if (idx->l_meta) bgzf_write(fp, idx->meta, idx->l_meta);
		hts_idx_save_core(idx, fp, HTS_FMT_CSI);
		bgzf_close(fp);
	} else if (fmt == HTS_FMT_TBI) {
		BGZF *fp;
		fp = bgzf_open(strcat(fnidx, ".tbi"), "w");
		bgzf_write(fp, "TBI\1", 4);
		hts_idx_save_core(idx, fp, HTS_FMT_TBI);
		bgzf_close(fp);
	} else if (fmt == HTS_FMT_BAI) {
		FILE *fp;
		fp = fopen(strcat(fnidx, ".bai"), "w");
		fwrite("BAI\1", 1, 4, fp);
		hts_idx_save_core(idx, fp, HTS_FMT_BAI);
		fclose(fp);
	} else abort();
	free(fnidx);
}

static void hts_idx_load_core(hts_idx_t *idx, void *fp, int fmt)
{
	int32_t i, n, is_be;
	int is_bgzf = (fmt != HTS_FMT_BAI);
	is_be = ed_is_big();
	for (i = 0; i < idx->n; ++i) {
		bidx_t *h;
		lidx_t *l = &idx->lidx[i];
		uint32_t key;
		int j, absent;
		bins_t *p;
		h = idx->bidx[i] = kh_init(bin);
		idx_read(is_bgzf, fp, &n, 4);
		if (is_be) ed_swap_4p(&n);
		for (j = 0; j < n; ++j) {
			khint_t k;
			idx_read(is_bgzf, fp, &key, 4);
			if (is_be) ed_swap_4p(&key);
			k = kh_put(bin, h, key, &absent);
			p = &kh_val(h, k);
			if (fmt == HTS_FMT_CSI) {
				idx_read(is_bgzf, fp, &p->loff, 8);
				if (is_be) ed_swap_8p(&p->loff);
			} else p->loff = 0;
			idx_read(is_bgzf, fp, &p->n, 4);
			if (is_be) ed_swap_4p(&p->n);
			p->m = p->n;
			p->list = (hts_pair64_t*)malloc(p->m * 16);
			idx_read(is_bgzf, fp, p->list, p->n<<4);
			if (is_be) swap_bins(p);
		}
		if (fmt != HTS_FMT_CSI) { // load linear index
			int j;
			idx_read(is_bgzf, fp, &l->n, 4);
			if (is_be) ed_swap_4p(&l->n);
			l->m = l->n;
			l->offset = (uint64_t*)malloc(l->n << 3);
			idx_read(is_bgzf, fp, l->offset, l->n << 3);
			if (is_be) for (j = 0; j < l->n; ++j) ed_swap_8p(&l->offset[j]);
			for (j = 1; j < l->n; ++j) // fill missing values; may happen given older samtools and tabix
				if (l->offset[j] == 0) l->offset[j] = l->offset[j-1];
			update_loff(idx, i, 1);
		}
	}
	if (idx_read(is_bgzf, fp, &idx->n_no_coor, 8) != 8) idx->n_no_coor = 0;
	if (is_be) ed_swap_8p(&idx->n_no_coor);
}

hts_idx_t *hts_idx_load_local(const char *fn, int fmt)
{
	uint8_t magic[4];
	int i, is_be;
	hts_idx_t *idx;
	is_be = ed_is_big();
	if (fmt == HTS_FMT_CSI) {
		BGZF *fp;
		uint32_t x[3], n;
		uint8_t *meta = 0;
		if ((fp = bgzf_open(fn, "r")) == 0) return 0;
		bgzf_read(fp, magic, 4);
		bgzf_read(fp, x, 12);
		if (is_be) for (i = 0; i < 3; ++i) ed_swap_4p(&x[i]);
		if (x[2]) {
			meta = (uint8_t*)malloc(x[2]);
			bgzf_read(fp, meta, x[2]);
		}
		bgzf_read(fp, &n, 4);
		if (is_be) ed_swap_4p(&n);
		idx = hts_idx_init(n, fmt, 0, x[0], x[1]);
		idx->l_meta = x[2];
		idx->meta = meta;
		hts_idx_load_core(idx, fp, HTS_FMT_CSI);
		bgzf_close(fp);
	} else if (fmt == HTS_FMT_TBI) {
		BGZF *fp;
		uint32_t x[8];
		if ((fp = bgzf_open(fn, "r")) == 0) return 0;
		bgzf_read(fp, magic, 4);
		bgzf_read(fp, x, 32);
		if (is_be) for (i = 0; i < 8; ++i) ed_swap_4p(&x[i]);
		idx = hts_idx_init(x[0], fmt, 0, 14, 5);
		idx->l_meta = 28 + x[7];
		idx->meta = (uint8_t*)malloc(idx->l_meta);
		memcpy(idx->meta, &x[1], 28);
		bgzf_read(fp, idx->meta + 28, x[7]);
		hts_idx_load_core(idx, fp, HTS_FMT_TBI);
		bgzf_close(fp);
	} else if (fmt == HTS_FMT_BAI) {
		uint32_t n;
		FILE *fp;
		if ((fp = fopen(fn, "rb")) == 0) return 0;
		fread(magic, 1, 4, fp);
		fread(&n, 4, 1, fp);
		if (is_be) ed_swap_4p(&n);
		idx = hts_idx_init(n, fmt, 0, 14, 5);
		hts_idx_load_core(idx, fp, HTS_FMT_BAI);
		fclose(fp);
	} else abort();
	return idx;
}

void hts_idx_set_meta(hts_idx_t *idx, int l_meta, uint8_t *meta, int is_copy)
{
	if (idx->meta) free(idx->meta);
	idx->l_meta = l_meta;
	if (is_copy) {
		idx->meta = (uint8_t*)malloc(l_meta);
		memcpy(idx->meta, meta, l_meta);
	} else idx->meta = meta;
}

uint8_t *hts_idx_get_meta(hts_idx_t *idx, int *l_meta)
{
	*l_meta = idx->l_meta;
	return idx->meta;
}

/****************
 *** Iterator ***
 ****************/

static inline int reg2bins(int64_t beg, int64_t end, hts_itr_t *itr, int min_shift, int n_lvls)
{
	int l, t, s = min_shift + (n_lvls<<1) + n_lvls;
	if (beg >= end) return 0;
	if (end >= 1LL<<s) end = 1LL<<s;
	for (--end, l = 0, t = 0; l <= n_lvls; s -= 3, t += 1<<((l<<1)+l), ++l) {
		int b, e, n, i;
		b = t + (beg>>s); e = t + (end>>s); n = e - b + 1;
		if (itr->bins.n + n > itr->bins.m) {
			itr->bins.m = itr->bins.n + n;
			kroundup32(itr->bins.m);
			itr->bins.a = (int*)realloc(itr->bins.a, sizeof(int) * itr->bins.m);
		}
		for (i = b; i <= e; ++i) itr->bins.a[itr->bins.n++] = i;
	}
	return itr->bins.n;
}

hts_itr_t *hts_itr_query(const hts_idx_t *idx, int tid, int beg, int end)
{
	int i, n_off, l, bin;
	hts_pair64_t *off;
	khint_t k;
	bidx_t *bidx;
	uint64_t min_off;
	hts_itr_t *iter = 0;

	if (tid < 0) {
		if (tid == HTS_IDX_START) {
			iter = (hts_itr_t*)calloc(1, sizeof(hts_itr_t));
			iter->from_first = 1;
			return iter;
		} else if (tid == HTS_IDX_NOCOOR) {
			return 0; // not implemented
		} else return 0;
	}
	if (beg < 0) beg = 0;
	if (end < beg) return 0;
	if ((bidx = idx->bidx[tid]) == 0) return 0;

	iter = (hts_itr_t*)calloc(1, sizeof(hts_itr_t));
	iter->tid = tid, iter->beg = beg, iter->end = end; iter->i = -1;

	// compute min_off
	bin = hts_bin_first(idx->n_lvls) + (beg>>idx->min_shift);
	do {
		int first;
		k = kh_get(bin, bidx, bin);
		if (k != kh_end(bidx)) break;
		first = (hts_bin_parent(bin)<<3) + 1;
		if (bin > first) --bin;
		else bin = hts_bin_parent(bin);
	} while (bin);
	// Not sure if this is the correct fix, but checking if k>=kh_end stops valgrind from complaining about invalid read
	if (bin == 0) k = kh_get(bin, bidx, bin);
<<<<<<< HEAD
	min_off = k != kh_end(bidx)? kh_val(bidx, k).loff : 0;
=======
	min_off = (k>=kh_end(bidx)) ? 0 : kh_val(bidx, k).loff;
>>>>>>> 5fb5791d
	// retrieve bins
	reg2bins(beg, end, iter, idx->min_shift, idx->n_lvls);
	for (i = n_off = 0; i < iter->bins.n; ++i)
		if ((k = kh_get(bin, bidx, iter->bins.a[i])) != kh_end(bidx))
			n_off += kh_value(bidx, k).n;
	if (n_off == 0) return iter;
	off = (hts_pair64_t*)calloc(n_off, 16);
	for (i = n_off = 0; i < iter->bins.n; ++i) {
		if ((k = kh_get(bin, bidx, iter->bins.a[i])) != kh_end(bidx)) {
			int j;
			bins_t *p = &kh_value(bidx, k);
			for (j = 0; j < p->n; ++j)
				if (p->list[j].v > min_off) off[n_off++] = p->list[j];
		}
	}
	if (n_off == 0) {
		free(off); return iter;
	}
	ks_introsort(_off, n_off, off);
	// resolve completely contained adjacent blocks
	for (i = 1, l = 0; i < n_off; ++i)
		if (off[l].v < off[i].v) off[++l] = off[i];
	n_off = l + 1;
	// resolve overlaps between adjacent blocks; this may happen due to the merge in indexing
	for (i = 1; i < n_off; ++i)
		if (off[i-1].v >= off[i].u) off[i-1].v = off[i].u;
	// merge adjacent blocks
	for (i = 1, l = 0; i < n_off; ++i) {
		if (off[l].v>>16 == off[i].u>>16) off[l].v = off[i].v;
		else off[++l] = off[i];
	}
	n_off = l + 1;
	iter->n_off = n_off; iter->off = off;
	return iter;
}

void hts_itr_destroy(hts_itr_t *iter)
{
	if (iter) { free(iter->off); free(iter->bins.a); free(iter); }
}

const char *hts_parse_reg(const char *s, int *beg, int *end)
{
	int i, k, l, name_end;
	*beg = *end = -1;
	name_end = l = strlen(s);
	// determine the sequence name
	for (i = l - 1; i >= 0; --i) if (s[i] == ':') break; // look for colon from the end
	if (i >= 0) name_end = i;
	if (name_end < l) { // check if this is really the end
		int n_hyphen = 0;
		for (i = name_end + 1; i < l; ++i) {
			if (s[i] == '-') ++n_hyphen;
			else if (!isdigit(s[i]) && s[i] != ',') break;
		}
		if (i < l || n_hyphen > 1) name_end = l; // malformated region string; then take str as the name
	}
	// parse the interval
	if (name_end < l) {
		char *tmp;
		tmp = (char*)alloca(l - name_end + 1);
		for (i = name_end + 1, k = 0; i < l; ++i)
			if (s[i] != ',') tmp[k++] = s[i];
		tmp[k] = 0;
		if ((*beg = strtol(tmp, &tmp, 10) - 1) < 0) *beg = 0;
		*end = *tmp? strtol(tmp + 1, &tmp, 10) : 1<<29;
		if (*beg > *end) name_end = l;
	}
	if (name_end == l) *beg = 0, *end = 1<<29;
	return s + name_end;
}

hts_itr_t *hts_itr_querys(const hts_idx_t *idx, const char *reg, hts_name2id_f getid, void *hdr)
{
	int tid, beg, end;
	char *q, *tmp;
	q = (char*)hts_parse_reg(reg, &beg, &end);
	tmp = (char*)alloca(q - reg + 1);
	strncpy(tmp, reg, q - reg);
	tmp[q - reg] = 0;
	if ((tid = getid(hdr, tmp)) < 0)
		tid = getid(hdr, reg);
	if (tid < 0) return 0;
	return hts_itr_query(idx, tid, beg, end);
}

int hts_itr_next(BGZF *fp, hts_itr_t *iter, void *r, hts_readrec_f readrec, void *hdr)
{
	int ret;
	if (iter && iter->finished) return -1;
	if (iter->off == 0) return -1;
	for (;;) {
		int tid, beg, end;
		if (iter->curr_off == 0 || iter->curr_off >= iter->off[iter->i].v) { // then jump to the next chunk
			if (iter->i == iter->n_off - 1) { ret = -1; break; } // no more chunks
			if (iter->i < 0 || iter->off[iter->i].v != iter->off[iter->i+1].u) { // not adjacent chunks; then seek
				bgzf_seek(fp, iter->off[iter->i+1].u, SEEK_SET);
				iter->curr_off = bgzf_tell(fp);
			}
			++iter->i;
		}
		if ((ret = readrec(fp, hdr, r, &tid, &beg, &end)) >= 0) {
			iter->curr_off = bgzf_tell(fp);
			if (tid != iter->tid || beg >= iter->end) { // no need to proceed
				ret = -1; break;
			} else if (end > iter->beg && iter->end > beg) return ret;
		} else break; // end of file or error
	}
	iter->finished = 1;
	return ret;
}

/**********************
 *** Retrieve index ***
 **********************/

static char *test_and_fetch(const char *fn)
{
	FILE *fp;
	if (strstr(fn, "ftp://") == fn || strstr(fn, "http://") == fn) {
#ifdef _USE_KETFILE
		const int buf_size = 1 * 1024 * 1024;
		knetFile *fp_remote;
		uint8_t *buf;
		const char *p;
		for (p = fn + strlen(fn) - 1; p >= url; --p)
			if (*p == '/') break;
		++p; // p now points to the local file name
		if ((fp_remote = knet_open(fn, "r")) == 0) {
			if (hts_verbose >= 1) fprintf(stderr, "[E::%s] fail to open remote file\n", __func__);
			return 0;
		}
		if ((fp = fopen(fn, "w")) == 0) {
			if (hts_verbose >= 1) fprintf(stderr, "[E::%s] fail to create file in the working directory\n", __func__);
			knet_close(fp_remote);
			return 0;
		}
		if (hts_verbose >= 3) fprintf(stderr, "[M::%s] downloading file '%s' to local directory\n", __func__, fn);
		buf = (uint8_t*)calloc(buf_size, 1);
		while ((l = knet_read(fp_remote, buf, buf_size)) != 0) fwrite(buf, 1, l, fp);
		free(buf);
		fclose(fp);
		knet_close(fp_remote);
		return (char*)p;
#else
		return 0;
#endif
	} else {
		if ((fp = fopen(fn, "rb")) == 0) return 0;
		fclose(fp);
		return (char*)fn;
	}
}

char *hts_idx_getfn(const char *fn, const char *ext)
{
	int i, l_fn, l_ext;
	char *fnidx, *ret;
	l_fn = strlen(fn); l_ext = strlen(ext);
	fnidx = (char*)calloc(l_fn + l_ext + 1, 1);
	strcpy(fnidx, fn); strcpy(fnidx + l_fn, ext);
	if ((ret = test_and_fetch(fnidx)) == 0) {
		for (i = l_fn - 1; i >= 0; --i)
			if (fnidx[i] == '.') break;
		strcpy(fnidx + i, ext);
		ret = test_and_fetch(fnidx);
	}
	if (ret == 0) {
		free(fnidx);
		return 0;
	}
	l_fn = strlen(ret);
	memmove(fnidx, ret, l_fn + 1);
	return fnidx;
}

hts_idx_t *hts_idx_load(const char *fn, int fmt)
{
	char *fnidx;
	hts_idx_t *idx;
	fnidx = hts_idx_getfn(fn, ".csi");
	if (fnidx) fmt = HTS_FMT_CSI;
	else fnidx = hts_idx_getfn(fn, fmt == HTS_FMT_BAI? ".bai" : ".tbi");
	if (fnidx == 0) return 0;
	idx = hts_idx_load_local(fnidx, fmt);
	free(fnidx);
	return idx;
}<|MERGE_RESOLUTION|>--- conflicted
+++ resolved
@@ -691,13 +691,8 @@
 		if (bin > first) --bin;
 		else bin = hts_bin_parent(bin);
 	} while (bin);
-	// Not sure if this is the correct fix, but checking if k>=kh_end stops valgrind from complaining about invalid read
 	if (bin == 0) k = kh_get(bin, bidx, bin);
-<<<<<<< HEAD
 	min_off = k != kh_end(bidx)? kh_val(bidx, k).loff : 0;
-=======
-	min_off = (k>=kh_end(bidx)) ? 0 : kh_val(bidx, k).loff;
->>>>>>> 5fb5791d
 	// retrieve bins
 	reg2bins(beg, end, iter, idx->min_shift, idx->n_lvls);
 	for (i = n_off = 0; i < iter->bins.n; ++i)
